# Copyright (c) Facebook, Inc. and its affiliates. All rights reserved.
#
# This source code is licensed under the BSD license found in the
# LICENSE file in the root directory of this source tree.


import math
from dataclasses import dataclass, replace
from types import SimpleNamespace
from typing import Any, List, Mapping, Optional, Set, Type, Union

import torch

from .common import get_xformers_operator

try:
    from .. import _C_flashattention  # type: ignore[attr-defined]

    has_flashattention = True
except ImportError:
    has_flashattention = False


class AttentionMask:
    """Base class for custom masks that can be applied \
        in :attr:`xformers.ops.memory_efficient_attention`.

    When using an :attr:`xformers.ops.AttentionMask`
    instead of a :attr:`torch.Tensor`, the mask matrix does
    not need to be materialized, and can be
    hardcoded into some kernels for better performance.

    See also :attr:`xformers.ops.LowerTriangularMask`
    """

    def to_tensor(self) -> torch.Tensor:
        """Materializes the mask tensor

        Returns:
            torch.Tensor
        """
        raise NotImplementedError()


class LowerTriangularMask(AttentionMask):
    """A lower triangular mask that can be used for causal attention"""

    def __init__(self, *tensor_args, **tensor_kwargs) -> None:
        """Creates a Lower triangular mask.
        It is not requires to specify any parameter, as they are only \
            used when calling :attr:`LowerTriangularMask.to_tensor`

        The mask will not be materialized by default, and hence does not use \
            any additional memory, but acts as an option for the MHA kernel.
        """
        self._tensor: Optional[torch.Tensor] = None
        self._tensor_kwargs = tensor_kwargs
        self._tensor_args = tensor_args

    def to_tensor(self) -> torch.Tensor:
        """Materializes the mask tensor

        Returns:
            torch.Tensor
        """
        if self._tensor is None:
            # Work around for "triu_tril_cuda_template" not implemented for 'BFloat16'
            dtype = self._tensor_kwargs.pop("dtype", torch.float)
            create_as = dtype if dtype is not torch.bfloat16 else torch.float32
            self._tensor = torch.full(  # type: ignore
                *self._tensor_args,
                **self._tensor_kwargs,
                dtype=create_as,
                fill_value=float("-inf"),
            )
            self._tensor = torch.triu(self._tensor, diagonal=1).to(dtype)  # type: ignore
        return self._tensor


class AttentionOpBase(torch.autograd.Function):
    """Base class for any attention operator in xFormers

    See:

    - :attr:`xformers.ops.MemoryEfficientAttentionOp`

    - :attr:`xformers.ops.MemoryEfficientAttentionCutlassOp`

    - :attr:`xformers.ops.MemoryEfficientAttentionFlashAttentionOp`

    - :attr:`xformers.ops.MemoryEfficientAttentionCutlassFwdFlashBwOp`
    """

    FORWARD_OPERATOR: Any
    FORWARD_ERROR_ATOL: Mapping[torch.dtype, float] = {
        torch.float: 3e-4,
        torch.half: 4e-3,
        torch.bfloat16: 2e-2,
    }
    FORWARD_ERROR_RTOL: Mapping[torch.dtype, float] = {
        torch.float: 2e-5,
        torch.half: 4e-4,
        torch.bfloat16: 5e-3,
    }
    SUPPORTED_DEVICES: Set[str]
    SUPPORTED_DTYPES: Set[torch.dtype]
    SUPPORTED_MAX_K: float
    SUPPORTED_ATTN_BIAS_TYPES: Set[Any] = {type(None)}
    SUPPORTS_DROPOUT: bool
    SUPPORTS_DIFFERENT_VALUE_EMBED: bool = False
    NAME: str

    _TEST_BATCH_SIZES: List[int] = [1, 300]
    _TEST_K: List[int] = [32, 128]

    @classmethod
    def info(cls):
        if cls.FORWARD_OPERATOR.__name__ == "no_such_operator":
            return "not built"
        return "available"

    @classmethod
    def forward_no_grad(
        cls,
        query: torch.Tensor,
        key: torch.Tensor,
        value: torch.Tensor,
        attn_bias: Optional[Union[torch.Tensor, AttentionMask]],
        p: float,
    ) -> torch.Tensor:
        raise NotImplementedError()

    @classmethod
    def forward(cls, ctx, query, key, value, attn_bias, p):
        raise NotImplementedError()

    @classmethod
    def backward(cls, ctx, grad):
        raise NotImplementedError()

    @classmethod
    def supports(cls, d: "AttentionOpDispatch") -> bool:
        device_type = d.device if isinstance(d.device, str) else d.device.type
        if device_type not in cls.SUPPORTED_DEVICES:
            return False
        if d.dtype not in cls.SUPPORTED_DTYPES:
            return False
        if not cls.SUPPORTS_DIFFERENT_VALUE_EMBED and d.k != d.kv:
            return False
        if max(d.k, d.kv) > cls.SUPPORTED_MAX_K:
            return False
        if d.attn_bias_type not in cls.SUPPORTED_ATTN_BIAS_TYPES:
            return False
        if d.has_dropout and not cls.SUPPORTS_DROPOUT:
            return False
        # bfloat16 is only supported on A100+
        # ... although the kernels can still run and give the
        # correct result
        if d.dtype is torch.bfloat16 and (
            not device_type.startswith("cuda")
            or torch.cuda.get_device_capability(d.device)[0] < 8
        ):
            return False
        return True


AttentionOp = Type[AttentionOpBase]


class MemoryEfficientAttentionOp(AttentionOpBase):
    """An operator optimized for very small values of K (``K <= 32``) \
        and f32 pre-Ampere as it does not use TensorCores.
    Only supports contiguous inputs in BMK format, so an extra reshape \
        or contiguous call might be done.

    :Deprecated:

        This operator is deprecated and should not be used in new code
    """

    FORWARD_OPERATOR = get_xformers_operator("efficient_attention")
    SUPPORTED_DEVICES = {"cuda", "cpu"}
    SUPPORTED_DTYPES = {torch.float}
    SUPPORTED_MAX_K: float = 32
    SUPPORTED_ATTN_BIAS_TYPES: Set[Any] = {type(None), torch.Tensor}
    SUPPORTS_DROPOUT = True
    NAME = "small_k"

    # as this kernel is a bit slow, this should make tests run faster
    _TEST_BATCH_SIZES = [1, 3]
    _TEST_K = [2, 3, 8, 16, 32]

    @classmethod
    def supports(cls, d: "AttentionOpDispatch") -> bool:
        if not super(MemoryEfficientAttentionOp, cls).supports(d):
            return False
        buffer_size = 8
        for pack in [1, 2, 4]:
            if (d.k % pack) == 0 and (d.k // pack) <= buffer_size:
                return True
        return False

    @classmethod
    def bmhk2bmk_contiguous(cls, tensor) -> torch.Tensor:
        return (
            tensor.permute((0, 2, 1, 3))
            .contiguous()
            .view([tensor.shape[0] * tensor.shape[2], tensor.shape[1], tensor.shape[3]])
            .contiguous()
        )

    @classmethod
    def bmk2bmhk(cls, tensor, num_heads: int) -> torch.Tensor:
        return tensor.reshape(
            [-1, num_heads, tensor.shape[1], tensor.shape[2]]
        ).permute((0, 2, 1, 3))

    @classmethod
    def forward_no_grad(
        cls,
        query: torch.Tensor,
        key: torch.Tensor,
        value: torch.Tensor,
        attn_bias: Optional[Union[torch.Tensor, AttentionMask]],
        p: float,
    ) -> torch.Tensor:
        num_heads = query.shape[2]
        query = cls.bmhk2bmk_contiguous(query)
        key = cls.bmhk2bmk_contiguous(key)
        value = cls.bmhk2bmk_contiguous(value)
        output = cls._forward_no_grad_bmk(query, key, value, attn_bias=attn_bias, p=p)
        return cls.bmk2bmhk(output, num_heads)

    @classmethod
    def forward(cls, ctx, query, key, value, attn_bias, p):
        num_heads = query.shape[2]
        query = cls.bmhk2bmk_contiguous(query)
        key = cls.bmhk2bmk_contiguous(key)
        value = cls.bmhk2bmk_contiguous(value)
        output = cls._forward_bmk(ctx, query, key, value, attn_bias=attn_bias, p=p)
        return cls.bmk2bmhk(output, num_heads)

    @classmethod
    def backward(cls, ctx, grad):
        num_heads = grad.shape[2]
        grad = cls.bmhk2bmk_contiguous(grad)
        gq, gk, gv, _, _ = cls._backward_bmk(ctx, grad)
        gq = cls.bmk2bmhk(gq, num_heads)
        gk = cls.bmk2bmhk(gk, num_heads)
        gv = cls.bmk2bmhk(gv, num_heads)
        return gq, gk, gv, None, None

    @classmethod
    def _forward_no_grad_bmk(
        cls,
        query: torch.Tensor,
        key: torch.Tensor,
        value: torch.Tensor,
        attn_bias: Optional[Union[torch.Tensor, AttentionMask]],
        p: float,
    ) -> torch.Tensor:
        return cls.FORWARD_OPERATOR(
            query=query,
            key=key,
            value=value,
            compute_logsumexp=False,
            attn_bias=attn_bias,
            p=p,
        )[0]

    @classmethod
    def _forward_bmk(cls, ctx, query, key, value, attn_bias, p):
        out, lse, rng_seed, rng_offset = cls.FORWARD_OPERATOR(
            query=query,
            key=key,
            value=value,
            compute_logsumexp=True,
            attn_bias=attn_bias,
            p=p,
        )
        ctx.save_for_backward(query, key, value, lse, attn_bias, out)
        ctx.p = p
        ctx.rng_seed = rng_seed
        ctx.rng_offset = rng_offset
        return out

    @staticmethod
    def _backward_bmk(ctx, grad):
        query, key, value, lse, attn_bias, out = ctx.saved_tensors
        p = ctx.p
        rng_seed = ctx.rng_seed
        rng_offset = ctx.rng_offset
        grad_q, grad_k, grad_v = torch.ops.xformers.efficient_attention_backward(
            grad, query, key, value, lse, out, attn_bias, p, rng_seed, rng_offset
        )
        return grad_q, grad_k, grad_v, None, None


class MemoryEfficientAttentionCutlassOp(AttentionOpBase):
    """xFormers' MHA kernel based on CUTLASS.
    Supports a large number of settings (including without TensorCores, f32 ...)
    and GPUs as old as P100 (Sm60)
    """

    FORWARD_OPERATOR = get_xformers_operator("efficient_attention_forward_cutlass")
    SUPPORTED_DEVICES = {"cuda"}
    SUPPORTED_DTYPES = {torch.float, torch.half, torch.bfloat16}
    SUPPORTED_MAX_K = math.inf
    SUPPORTED_ATTN_BIAS_TYPES: Set[Any] = {type(None), LowerTriangularMask}
    SUPPORTS_DROPOUT = False
    SUPPORTS_DIFFERENT_VALUE_EMBED = True
    NAME = "cutlass"

    _TEST_K: List[int] = [
        32,  # 64x64 kernel
        128,  # 64x128 kernel
        256,  # 64x128 with accumulation in gmem
    ]

    @classmethod
    def forward_no_grad(
        cls,
        query: torch.Tensor,
        key: torch.Tensor,
        value: torch.Tensor,
        attn_bias: Optional[Union[torch.Tensor, AttentionMask]],
        p: float,
    ) -> torch.Tensor:
        if attn_bias is not None and not isinstance(attn_bias, LowerTriangularMask):
            raise NotImplementedError("Unsupported attn_bias type")
        return cls.FORWARD_OPERATOR(
            query=query,
            key=key,
            value=value,
            cu_seqlens_q=None,
            cu_seqlens_k=None,
            max_seqlen_q=-1,
            compute_logsumexp=False,
            causal=isinstance(attn_bias, LowerTriangularMask),
        )[0]

    @classmethod
    def forward(cls, ctx, query, key, value, attn_bias, p):
        if attn_bias is not None and not isinstance(attn_bias, LowerTriangularMask):
            raise NotImplementedError("Unsupported attn_bias type")
        causal = isinstance(attn_bias, LowerTriangularMask)
        out, lse = cls.FORWARD_OPERATOR(
            query=query,
            key=key,
            value=value,
            cu_seqlens_q=None,
            cu_seqlens_k=None,
            max_seqlen_q=-1,
            compute_logsumexp=True,
            causal=causal,
        )
        ctx.save_for_backward(query, key, value, lse, out)
        ctx.p = p
        ctx.causal = causal
        return out

    @classmethod
    def uses_tensorcores(cls, d: "AttentionOpDispatch", is_half: bool) -> bool:
        sm_major = torch.cuda.get_device_capability(d.device)[0]
        if sm_major >= 8:
            return True
        if sm_major >= 7:
            return is_half
        return False

    @classmethod
    def supports(cls, d: "AttentionOpDispatch") -> bool:
        if not super(MemoryEfficientAttentionCutlassOp, cls).supports(d):
            return False
        cap = torch.cuda.get_device_capability(d.device)
        sm = cap[0] * 10 + cap[1]
        bits_per_scalar = {torch.float: 32, torch.half: 16, torch.bfloat16: 16}[d.dtype]
        uses_tensorcores = cls.uses_tensorcores(d, bits_per_scalar == 16)
        matmul_alignment_mn = 1
        if sm >= 80:
            matmul_alignment_mn = 4
        if uses_tensorcores:
            matmul_alignment_mn = max(matmul_alignment_mn, 128 // bits_per_scalar)
        if (d.k % matmul_alignment_mn != 0) or (d.kv % matmul_alignment_mn != 0):
            return False
        # Sm86 does not have enough shared-memory
        # See https://github.com/facebookresearch/xformers/issues/517
        if (
            d.requires_grad
            and sm >= 80
            and sm != 80
            and d.dtype is torch.float
            and max(d.kv, d.k) > 64
        ):
            return False
        return True

    @classmethod
    def backward(cls, ctx, grad):
        query, key, value, lse, out = ctx.saved_tensors

        dtype = query.dtype
        (
            grad_q,
            grad_k,
            grad_v,
        ) = torch.ops.xformers.efficient_attention_backward_cutlass(
            grad.to(dtype),
            query,
            key,
            value,
            lse,
            out.to(dtype),
            causal=ctx.causal,
        )
        return grad_q, grad_k, grad_v, None, None


class MemoryEfficientAttentionFlashAttentionOp(AttentionOpBase):
    """Operator that computes memory-efficient attention using \
        `Flash-Attention <https://github.com/HazyResearch/flash-attention>`_ \
        implementation.


    This is a wrapper to make FlashAttention compatible with xformers's API
    Most of this code was taken from:
    https://github.com/HazyResearch/flash-attention/blob/main/flash_attn/flash_attn_interface.py
    """

    FORWARD_OPERATOR = None
    SUPPORTED_DEVICES = {"cuda"}
    SUPPORTED_DTYPES = {torch.half, torch.bfloat16}
    SUPPORTED_MAX_K = 128
    SUPPORTED_ATTN_BIAS_TYPES: Set[Any] = {type(None), LowerTriangularMask}
    SUPPORTS_DROPOUT = False
    SUPPORTS_DIFFERENT_VALUE_EMBED = False
    NAME = "flshatt"

    @classmethod
    def info(cls):
        if not has_flashattention:
            return "not built"
        return "available - requires GPU with compute capability 7.5+"

    @classmethod
    def supports(cls, d: "AttentionOpDispatch") -> bool:
        if not has_flashattention:
            return False
        if not super(MemoryEfficientAttentionFlashAttentionOp, cls).supports(d):
            return False
        # We know `d.device` is cuda now
<<<<<<< HEAD
        # k > 64 is only supported on A100 (only for BW)
        device_capability = torch.cuda.get_device_capability(d.device)
        is_sm80 = device_capability[0] >= 8
        if (d.k % 8) != 0 or (d.k > 64 and not is_sm80) or d.k > 128:
=======
        # d=128 is only supported on A100 for bw
        device_capability = torch.cuda.get_device_capability(d.device)
        is_sm80 = device_capability[0] == 8 and device_capability[1] == 0
        if d.k not in [16, 32, 64, 128]:
            return False
        if d.requires_grad and d.k == 128 and not is_sm80:
>>>>>>> db61d6b8
            return False
        return device_capability >= (7, 5)

    @classmethod
    def forward_no_grad(
        cls,
        query: torch.Tensor,
        key: torch.Tensor,
        value: torch.Tensor,
        attn_bias: Optional[Union[torch.Tensor, AttentionMask]],
        p: float,
    ) -> torch.Tensor:
        return cls.forward(
            ctx=None, query=query, key=key, value=value, attn_bias=attn_bias, p=p
        )

    @classmethod
    def prepare_inputs(
        cls, ctx, query: torch.Tensor, key: torch.Tensor, value: torch.Tensor
    ):
        batch = query.shape[0]
        seqlen_q = query.shape[1]
        seqlen_k = key.shape[1]
        num_heads = query.shape[2]
        head_dim_q = query.shape[3]
        head_dim_v = value.shape[3]
        ctx.max_seqlen_q = seqlen_q
        ctx.max_seqlen_k = seqlen_k

        cu_seqlens_k = torch.arange(
            0,
            (batch + 1) * seqlen_k,
            step=seqlen_k,
            dtype=torch.int32,
            device=query.device,
        )
        if seqlen_q == seqlen_k:
            cu_seqlens_q = cu_seqlens_k
        else:
            cu_seqlens_q = torch.arange(
                0,
                (batch + 1) * seqlen_q,
                step=seqlen_q,
                dtype=torch.int32,
                device=query.device,
            )

        # Initially we have `query.shape = [batch, seqlen, head_dim_q]`
        # We want format `[batch * seqlen, num_heads, head_dim_q]`
        ctx.query_api_input_shape = query.shape
        ctx.key_api_input_shape = key.shape
        ctx.value_api_input_shape = value.shape
        query = query.reshape([batch * seqlen_q, num_heads, head_dim_q])
        key = key.reshape([batch * seqlen_k, num_heads, head_dim_q])
        value = value.reshape([batch * seqlen_k, num_heads, head_dim_v])
        return query, key, value, cu_seqlens_k, cu_seqlens_q

    @classmethod
    def forward(cls, ctx, query, key, value, attn_bias, p):
        if attn_bias is not None and not isinstance(attn_bias, LowerTriangularMask):
            raise NotImplementedError("Unsupported attn_bias type")
        causal = isinstance(attn_bias, LowerTriangularMask)
        return_softmax = False
        ctx_flash = ctx if ctx is not None else SimpleNamespace()
        query, key, value, cu_seqlens_k, cu_seqlens_q = cls.prepare_inputs(
            ctx_flash, query, key, value
        )

        # Save rng_state because the backward pass will regenerate the dropout mask
        rng_state = torch.cuda.get_rng_state() if p > 0 else None
        softmax_scale = query.shape[-1] ** (-0.5)
        out, softmax_lse, S_dmask = cls._flash_attn_forward(
            query,
            key,
            value,
            cu_seqlens_q,
            cu_seqlens_k,
            ctx_flash.max_seqlen_q,
            ctx_flash.max_seqlen_k,
            p,
            softmax_scale,
            causal=causal,
            return_softmax=return_softmax,
        )
        if ctx is not None:
            ctx.save_for_backward(
                query,
                key,
                value,
                out,
                softmax_lse,
                cu_seqlens_q,
                cu_seqlens_k,
                rng_state,
            )
            ctx.dropout_p = p
            ctx.softmax_scale = softmax_scale
            ctx.causal = causal
            ctx.kernel_output_shape = out.shape
        return out

    @classmethod
    def backward(cls, ctx, grad):
        return cls._backward(ctx, grad, ctx.saved_tensors)

    @classmethod
    def _backward(cls, ctx, grad, saved_tensors):
        (
            q,
            k,
            v,
            out,
            softmax_lse,
            cu_seqlens_q,
            cu_seqlens_k,
            rng_state,
        ) = saved_tensors
        if rng_state is not None:
            cur_rng_state = torch.cuda.get_rng_state()
            torch.cuda.set_rng_state(rng_state)
        # Create dq,dk,dv
        # If Q/K/V come from a single QKV tensor, let's put the gradient in the
        # right strides, so we can avoid a `cat`
        if (
            q.shape[0] == k.shape[0]
            and q.shape[2] == v.shape[2]
            and q.storage().data_ptr() == k.storage().data_ptr()
            and q.storage().data_ptr() == v.storage().data_ptr()
        ):
            # Create one big contiguous chunk
            # This is because q, k and v usually come from a single
            # output of a linear layer that is chunked.
            # Creating the gradients with the right layout saves us
            # a `torch.cat` call in the backward pass
            chunk = torch.empty(
                (q.shape[0], 3, q.shape[1], q.shape[2]), dtype=q.dtype, device=q.device
            )
            dq = chunk.select(1, 0)
            dk = chunk.select(1, 1)
            dv = chunk.select(1, 2)
        else:
            dq, dk, dv = torch.empty_like(q), torch.empty_like(k), torch.empty_like(v)

        assert grad.dtype in cls.SUPPORTED_DTYPES
        cls._flash_attn_backward(
            grad.reshape(ctx.kernel_output_shape),
            q,
            k,
            v,
            out,
            softmax_lse,
            dq,
            dk,
            dv,
            cu_seqlens_q,
            cu_seqlens_k,
            ctx.max_seqlen_q,
            ctx.max_seqlen_k,
            ctx.dropout_p,
            ctx.softmax_scale,
            ctx.causal,
        )
        if rng_state is not None:
            torch.cuda.set_rng_state(cur_rng_state)
        dq = dq.reshape(ctx.query_api_input_shape)
        dk = dk.reshape(ctx.key_api_input_shape)
        dv = dv.reshape(ctx.value_api_input_shape)
        return dq, dk, dv, None, None

    @staticmethod
    def _flash_attn_forward(
        q,
        k,
        v,
        cu_seqlens_q,
        cu_seqlens_k,
        max_seqlen_q,
        max_seqlen_k,
        dropout_p,
        softmax_scale,
        causal,
        return_softmax,
    ):
        out = torch.empty(
            [q.shape[0], q.shape[1], v.shape[2]], dtype=q.dtype, device=q.device
        )
        softmax_lse, *rest = _C_flashattention.fwd(
            q,
            k,
            v,
            out,
            cu_seqlens_q,
            cu_seqlens_k,
            max_seqlen_q,
            max_seqlen_k,
            dropout_p,
            softmax_scale,
            False,
            causal,
            return_softmax,
            0,  # num_splits
            None,
        )
        S_dmask = rest[0] if return_softmax else None
        return out, softmax_lse, S_dmask

    @staticmethod
    def _flash_attn_backward(
        dout,
        q,
        k,
        v,
        out,
        softmax_lse,
        dq,
        dk,
        dv,
        cu_seqlens_q,
        cu_seqlens_k,
        max_seqlen_q,
        max_seqlen_k,
        dropout_p,
        softmax_scale,
        causal,
    ):
        softmax_d = _C_flashattention.bwd(
            dout,
            q,
            k,
            v,
            out,
            softmax_lse,
            dq,
            dk,
            dv,
            cu_seqlens_q,
            cu_seqlens_k,
            max_seqlen_q,
            max_seqlen_k,
            dropout_p,
            softmax_scale,
            False,
            causal,
            0,
            None,
        )
        return dq, dk, dv, softmax_d


class MemoryEfficientAttentionCutlassFwdFlashBwOp(MemoryEfficientAttentionCutlassOp):
    """An operator that uses :attr:`xformers.ops.MemoryEfficientAttentionCutlassOp` for the forward pass \
        and :attr:`xformers.ops.MemoryEfficientAttentionFlashAttentionOp` for the backward.
    """

    FW_OP = MemoryEfficientAttentionCutlassOp
    BW_OP = MemoryEfficientAttentionFlashAttentionOp
    SUPPORTED_DTYPES = BW_OP.SUPPORTED_DTYPES.intersection(FW_OP.SUPPORTED_DTYPES)
    NAME = "fctls_bflsh"

    @classmethod
    def supports(cls, d: "AttentionOpDispatch") -> bool:
        if d.requires_grad and not cls.BW_OP.supports(d):
            return False
        return cls.FW_OP.supports(replace(d, requires_grad=False))

    @classmethod
    def backward(cls, ctx, grad):
        query, key, value, lse, out = ctx.saved_tensors
        ctx_flash = SimpleNamespace()

        ctx_flash.causal = ctx.causal
        ctx_flash.dropout_p = 0.0
        query, key, value, cu_seqlens_k, cu_seqlens_q = cls.BW_OP.prepare_inputs(
            ctx_flash, query, key, value
        )
        ctx_flash.kernel_output_shape = (query.shape[0], query.shape[1], value.shape[2])
        ctx_flash.softmax_scale = query.shape[-1] ** (-0.5)
        rng_state = None

        out = out.reshape(ctx_flash.kernel_output_shape)
        grad = grad.reshape(ctx_flash.kernel_output_shape)
        return cls.BW_OP._backward(
            ctx_flash,
            grad,
            [query, key, value, out, lse, cu_seqlens_q, cu_seqlens_k, rng_state],
        )


@dataclass
class AttentionOpDispatch:
    """Dispatcher to automatically select
    the best operator to run memory-efficient attention.
    """

    dtype: torch.dtype
    device: Union[torch.device, str]
    k: int
    has_dropout: bool
    attn_bias_type: Any
    kv_len: int
    q_len: int
    kv: int = -1
    batch_size: int = -1
    num_heads: int = 1
    requires_grad: bool = True

    def __post_init__(self):
        if self.kv == -1:
            self.kv = self.k

    def _is_cutlass_fwd_faster_than_flash(self) -> bool:
        # Very small batch sizes - if batch size specified
        if self.batch_size > 0:
            threads_flash = self.batch_size * self.num_heads
            threads_cutlass = threads_flash * (self.q_len // 64)
            if threads_flash < 60 and (threads_cutlass // 2) >= threads_flash:
                return True
        # Large values of K
        return max(self.k, self.kv) == 128

    @property
    def op(self) -> AttentionOp:
        """Computes the best operator

        Raises:
            NotImplementedError: if not operator was found

        Returns:
            AttentionOp: The best operator for the configuration
        """
        priority_list_ops: List[AttentionOp] = [
            MemoryEfficientAttentionFlashAttentionOp,
            MemoryEfficientAttentionCutlassOp,
            MemoryEfficientAttentionOp,
        ]
        if self.requires_grad and self._is_cutlass_fwd_faster_than_flash():
            priority_list_ops.insert(0, MemoryEfficientAttentionCutlassFwdFlashBwOp)
        for op in priority_list_ops:
            if op.supports(self):
                return op
        raise NotImplementedError(f"No operator found for this attention: {self}")

    @classmethod
    def from_arguments(
        cls,
        query: torch.Tensor,
        key: torch.Tensor,
        value: torch.Tensor,
        attn_bias: Optional[Union[torch.Tensor, AttentionMask]] = None,
        p: float = 0.0,
    ) -> "AttentionOpDispatch":
        """Creates an :attr:`xformers.ops.AttentionOpDispatch` from :attr:`xformers.ops.memory_efficient_attention`'s
        arguments

        Args:
            query (torch.Tensor)
            key (torch.Tensor)
            value (torch.Tensor)
            attn_bias (Optional[Union[torch.Tensor, xformers.ops.AttentionMask]], optional): Defaults to None.
            p (float, optional): Defaults to 0.0.

        Returns:
            AttentionOpDispatch
        """
        B, H = query.shape[0], 1
        if query.ndim == 4:
            H = query.shape[2]
        return AttentionOpDispatch(
            dtype=query.dtype,
            device=query.device,
            k=query.shape[-1],
            kv=value.shape[-1],
            has_dropout=p > 0.0,
            attn_bias_type=type(attn_bias),
            kv_len=value.shape[1],
            q_len=query.shape[1],
            batch_size=B,
            num_heads=H,
            requires_grad=any(x.requires_grad for x in [query, key, value]),
        )


def memory_efficient_attention(
    query: torch.Tensor,
    key: torch.Tensor,
    value: torch.Tensor,
    attn_bias: Optional[Union[torch.Tensor, AttentionMask]] = None,
    p: float = 0.0,
    *,
    op: Optional[AttentionOp] = None,
) -> torch.Tensor:
    """Implements the memory-efficient attention mechanism following
    `"Self-Attention Does Not Need O(n^2) Memory" <http://arxiv.org/abs/2112.05682>`_.

    :Inputs shape:

    - Input tensors must be in format ``[B, M, H, K]``, where B is the batch size, M \
        the sequence length, H the number of heads, and K the embeding size per head

    - If inputs have dimension 3, it is assumed that the dimensions are ``[B, M, K]`` and ``H=1``

    - Inputs can be non-contiguous - we only require the last dimension's stride to be 1


    :Equivalent pytorch code:

    .. code-block:: python

        scale = 1 / query.shape[-1] ** 0.5
        query = query * scale
        attn = query @ key.transpose(-2, -1)
        if attn_bias is not None:
            attn = attn + attn_bias
        attn = attn.softmax(-1)
        attn = F.dropout(attn, p)
        return attn @ value

    :Examples:

    .. code-block:: python

        import xformers.ops as xops

        # Compute regular attention
        y = xops.memory_efficient_attention(q, k, v)

        # With a dropout of 0.2
        y = xops.memory_efficient_attention(q, k, v, p=0.2)

        # Causal attention
        y = xops.memory_efficient_attention(
            q, k, v,
            attn_bias=xops.LowerTriangularMask()
        )

    :Supported hardware:

        NVIDIA GPUs with compute capability above 6.0 (P100+), datatype ``f16``, ``bf16`` and ``f32``.

    Raises:
        NotImplementedError: if there is no operator available to compute the MHA

    :parameter query: Tensor of shape ``[B, Mq, H, K]``
    :parameter key: Tensor of shape ``[B, Mkv, H, K]``
    :parameter value: Tensor of shape ``[B, Mkv, H, Kv]``
    :parameter attn_bias: Bias to apply to the attention matrix - defaults to no masking. \
        For causal attention, use :attr:`xformers.ops.LowerTriangularMask`. \
        This can also be a :attr:`torch.Tensor` for an arbitrary mask.
    :parameter p: Dropout probability. Disabled if set to ``0.0``
    :parameter op: The operator to use - see :attr:`xformers.ops.AttentionOpBase`. \
        If set to ``None`` (recommended), xFormers \
        will dispatch to the best available operator, depending on the inputs \
        and options.
    :return: multi-head attention Tensor with shape ``[B, Mq, H, Kv]``
    """

    if query.ndim not in [3, 4]:
        raise ValueError(
            f"Invalid shape for query: {query.shape}. "
            "Expected shape [batch, seqlen, num_heads, K], or [batch, seqlen, K]."
        )
    output_shape = tuple(query.shape[:-1]) + (value.shape[-1],)
    # Convert from legacy format
    if query.ndim == 3:
        query = query.unsqueeze(2)
        key = key.unsqueeze(2)
        value = value.unsqueeze(2)

    if op is None:
        op = AttentionOpDispatch.from_arguments(
            query=query, key=key, value=value, attn_bias=attn_bias, p=p
        ).op

    # fast-path that doesn't require computing the logsumexp for backward computation
    if all(x.requires_grad is False for x in [query, key, value]):
        return op.forward_no_grad(
            query=query, key=key, value=value, attn_bias=attn_bias, p=p
        ).reshape(output_shape)
    return op.apply(query, key, value, attn_bias, p).reshape(output_shape)<|MERGE_RESOLUTION|>--- conflicted
+++ resolved
@@ -449,19 +449,12 @@
         if not super(MemoryEfficientAttentionFlashAttentionOp, cls).supports(d):
             return False
         # We know `d.device` is cuda now
-<<<<<<< HEAD
-        # k > 64 is only supported on A100 (only for BW)
-        device_capability = torch.cuda.get_device_capability(d.device)
-        is_sm80 = device_capability[0] >= 8
-        if (d.k % 8) != 0 or (d.k > 64 and not is_sm80) or d.k > 128:
-=======
-        # d=128 is only supported on A100 for bw
+        # d > 64 is only supported on A100 for bw
         device_capability = torch.cuda.get_device_capability(d.device)
         is_sm80 = device_capability[0] == 8 and device_capability[1] == 0
-        if d.k not in [16, 32, 64, 128]:
-            return False
-        if d.requires_grad and d.k == 128 and not is_sm80:
->>>>>>> db61d6b8
+        if (d.k % 8) > 0:
+            return False
+        if d.requires_grad and max(d.kv, d.k) > 64 and not is_sm80:
             return False
         return device_capability >= (7, 5)
 
