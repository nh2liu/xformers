# Copyright (c) Facebook, Inc. and its affiliates. All rights reserved.
#
# This source code is licensed under the BSD license found in the
# LICENSE file in the root directory of this source tree.

import math
import random

import pytest
import torch
from scipy.stats import binom_test

import xformers.ops

torch.backends.cuda.matmul.allow_tf32 = False
cuda_only = pytest.mark.skipif(not torch.cuda.is_available(), reason="requires CUDA")
_devices = ["cpu", "cuda"] if torch.cuda.is_available() else ["cpu"]


def generate_test_shapes_B_Mq_Mkv_H_K_Kv(op):
    shapes = []
    for B in op._TEST_BATCH_SIZES:
        for Mq in [32, 256]:
            for Mkv in [32, 64, 256]:
                for K in op._TEST_K:
                    shapes.append((B, Mq, Mkv, 1, K, K))
        Mq = 256
        Mkv = 128
        K = 32
        H = 1
        # Weird values of parameters
        for M in [2, 3, 15, 31, 32, 34, 68, 72, 90, 132, 136]:
            shapes.append((B, M, Mkv, H, K, K))
            shapes.append((B, Mq, M, H, K, K))
        for _K in [1, 2, 3, 31, 34, 36, 38, 40, 64, 256 + 2, 256 + 8, 512]:
            if _K <= op.SUPPORTED_MAX_K:
                shapes.append((B, Mq, Mkv, H, _K, _K))
        # Different value for K / Kv
        if op.SUPPORTS_DIFFERENT_VALUE_EMBED:
            for _K in [32, 36, 64, 256 + 8]:
                shapes.append((B, Mq, Mkv, H, K, _K))
                shapes.append((B, Mq, Mkv, H, _K, K))
        # Exotic sizes
        for K in op._TEST_K:
            shapes.append((B, 16, 1024, H, K, K))
            shapes.append((B, 1024, 16, H, K, K))
        # Some number of heads
        for H in [3, 5, 12]:
            shapes.append((max(1, B // H), Mq, Mkv, H, K, K))
    # Some strides don't fit on an uint16
    shapes.append((1, 128, 128, 300, 128, 128))
    # TODO: Some strides don't fit on an uint32
    # Crashes on Flash, Errors on Cutlass
    # shapes.append((1, 1, 64000, 300, 128, 128))
    # Add some random shapes
    if op is xformers.ops.MemoryEfficientAttentionCutlassOp:
        K_CHOICES = [8 * i for i in range(1, 256 // 8)]
        r = random.Random(0)
        for _ in range(20):
            B = r.randint(1, 400)
            Mq = r.randint(1, 500)
            Mkv = r.randint(1, 500)
            H = r.randint(2, 11)
            B = max(B // H, 1)
            K = r.choice(K_CHOICES)
            Kv = r.choice(K_CHOICES)
            if not op.SUPPORTS_DIFFERENT_VALUE_EMBED:
                Kv = K
            shapes.append((B, Mq, Mkv, H, K, Kv))
    return shapes


def _generate_op_device_dtype_B_Mq_Mkv_H_K_Kv(**kwargs):
    for op in [
        xformers.ops.MemoryEfficientAttentionOp,
        xformers.ops.MemoryEfficientAttentionCutlassOp,
        xformers.ops.MemoryEfficientAttentionFlashAttentionOp,
    ]:
        for shape in generate_test_shapes_B_Mq_Mkv_H_K_Kv(op, **kwargs):
            for device in _devices:
                if device not in op.SUPPORTED_DEVICES:
                    continue
                for dtype in op.SUPPORTED_DTYPES:
                    yield (op, device, dtype, *shape)


_op_device_dtype_B_Mq_Mkv_H_K_Kv = list(_generate_op_device_dtype_B_Mq_Mkv_H_K_Kv())
_op_device_dtype_B_Mq_Mkv_H_K_Kv_ids = [
    f"{op.NAME}-{device}-{str(dtype)}-{batch_size},{q_len},{kv_len},{h},{k},{kv}"
    for (
        op,
        device,
        dtype,
        batch_size,
        q_len,
        kv_len,
        h,
        k,
        kv,
    ) in _op_device_dtype_B_Mq_Mkv_H_K_Kv
]


def assert_allclose(
    out: torch.Tensor,
    ref: torch.Tensor,
    msg: str = "failed",
    atol: float = 1e-8,
    rtol: float = 1e-5,
) -> None:
    assert out.shape == ref.shape
    flatten_diff = ((out - ref).abs() - atol - ref.abs() * rtol).flatten()
    max_pos = flatten_diff.argmax()
    assert torch.allclose(out, ref, rtol=rtol, atol=atol), (
        f"{msg}: "
        f"out={out.flatten()[max_pos]} and ref={ref.flatten()[max_pos]} (diff={flatten_diff[max_pos]} > 0)"
        f"/ atol={atol}, rtol={rtol}"
    )


def ref_attention(q, k, v, attn_bias=None, drop_mask=None, p=0.0):
    if q.ndim == 4:
        assert p == 0.0
        return ref_attention_bmhk(q, k, v, attn_bias=attn_bias)
    q = q.float()
    k = k.float()
    v = v.float()

    q = q * (1 / q.shape[-1] ** 0.5)
    attn = q @ k.transpose(-2, -1)
    if attn_bias is not None:
        if isinstance(attn_bias, xformers.ops.AttentionMask):
            attn_bias = attn_bias.to_tensor()
        if attn_bias.shape[0] != attn.shape[0]:
            attn_bias = bmk2bmhk(attn_bias, k.shape[2])
        attn = attn + attn_bias.float()
    attn = attn.softmax(-1)
    if drop_mask is not None:
        attn = attn * (drop_mask / (1 - p))
    return attn @ v


def ref_attention_bmhk(q, k, v, attn_bias):
    assert q.ndim == 4

    def T(t):
        return t.permute((0, 2, 1, 3)).reshape(
            [t.shape[0] * t.shape[2], t.shape[1], t.shape[3]]
        )

    out = ref_attention(T(q), T(k), T(v), attn_bias)
    out = out.reshape([q.shape[0], q.shape[2], q.shape[1], v.shape[3]])
    return out.permute((0, 2, 1, 3))


def create_attn_bias(
    bias_type, batch_size: int, q_len: int, kv_len: int, device, dtype
):
    if bias_type is None:
        return None
    if bias_type is torch.Tensor:
        attn_bias = torch.randn((batch_size, 1, kv_len), device=device, dtype=dtype) * 3
        return attn_bias.expand(batch_size, q_len, kv_len)
    if bias_type is xformers.ops.LowerTriangularMask:
        return bias_type([batch_size, q_len, kv_len], dtype=dtype, device=device)
    assert False, f"Unsupported bias type: {bias_type}"


def create_tensors(
    op,
    device,
    dtype,
    B,
    q_len,
    kv_len,
    h,
    k,
    kv,
    *,
    attn_bias_type=None,
    fmt: str = "BMK",
):
    torch.manual_seed(B * q_len + kv_len * k + kv)
    scale = 3
    if fmt == "BMK":
        query = torch.randn((B * h, q_len, k), device=device, dtype=dtype) * scale
        key = torch.randn((B * h, kv_len, k), device=device, dtype=dtype) * scale
        value = torch.randn((B * h, kv_len, kv), device=device, dtype=dtype) * scale
    else:
        assert fmt == "BMHK"
        query = torch.randn((B, q_len, h, k), device=device, dtype=dtype) * scale
        key = torch.randn((B, kv_len, h, k), device=device, dtype=dtype) * scale
        value = torch.randn((B, kv_len, h, kv), device=device, dtype=dtype) * scale

    attn_bias = None
    if attn_bias_type is not None:
        attn_bias = create_attn_bias(
            attn_bias_type,
            batch_size=B * h,
            q_len=q_len,
            kv_len=kv_len,
            dtype=dtype,
            device=device,
        )

    dispatch = xformers.ops.AttentionOpDispatch.from_arguments(
        query=query, key=key, value=value, attn_bias=attn_bias
    )
    if not op.supports(dispatch):
        pytest.skip(f"{op.NAME}: unsupported ({dispatch})")
    return query, key, value, attn_bias


def bmhk2bmk(tensor) -> torch.Tensor:
    return (
        tensor.permute((0, 2, 1, 3))
        .contiguous()
        .view([tensor.shape[0] * tensor.shape[2], tensor.shape[1], tensor.shape[3]])
    )


def bmk2bmhk(tensor, num_heads: int) -> torch.Tensor:
    return tensor.reshape([-1, num_heads, tensor.shape[1], tensor.shape[2]]).permute(
        (0, 2, 1, 3)
    )


@pytest.mark.parametrize("fmt", ["BMK", "BMHK"])
@pytest.mark.parametrize("packed", [False, True])
@pytest.mark.parametrize(
    "attn_bias_type", [None, xformers.ops.LowerTriangularMask, torch.Tensor]
)
@pytest.mark.parametrize(
    "op_device_dtype_B_Mq_Mkv_H_K_Kv",
    _op_device_dtype_B_Mq_Mkv_H_K_Kv,
    ids=_op_device_dtype_B_Mq_Mkv_H_K_Kv_ids,
)
def test_forward(
    op_device_dtype_B_Mq_Mkv_H_K_Kv,
    attn_bias_type,
    packed,
    fmt,
):
    (
        op,
        device,
        dtype,
        batch_size,
        q_len,
        kv_len,
        h,
        k,
        kv,
    ) = op_device_dtype_B_Mq_Mkv_H_K_Kv
    if packed and not (k == kv and q_len == kv_len):
        pytest.skip(
            f"packed incompatible with `k ({k}) != kv ({kv})` or `q_len ({q_len}) != kv_len ({kv_len})`"
        )
    query, key, value, attn_bias = create_tensors(
        *op_device_dtype_B_Mq_Mkv_H_K_Kv, attn_bias_type=attn_bias_type, fmt="BMHK"
    )

    if packed:
        c = torch.stack([query, key, value], 2)
        if fmt == "BMK":
            # bm3hk -> 3bhmk -> 3Bmk
            c = c.permute(2, 0, 3, 1, 4).view([3, -1, q_len, k])
            query, key, value = c[0], c[1], c[2]
        else:
<<<<<<< HEAD
            # bm3hk -> 3bmhk
            c = c.permute(2, 0, 1, 3, 4)
            query, key, value = c[0], c[1], c[2]
=======
            # bm3hk -> 3 x bmhk
            query, key, value = xformers.ops.unbind(c, 2)
>>>>>>> 4bc9ffb4
        assert not query.is_contiguous()

    out = xformers.ops.memory_efficient_attention(
        query, key, value, attn_bias, op=op
    ).float()
    ref = ref_attention(query, key, value, attn_bias)
    assert out.shape == ref.shape, out.shape

    assert_allclose(
        out,
        ref,
        atol=op.FORWARD_ERROR_ATOL[dtype],
        rtol=op.FORWARD_ERROR_RTOL.get(dtype, 1e-5),
    )


shapes_cu_seqlen = generate_test_shapes_B_Mq_Mkv_H_K_Kv(
    xformers.ops.MemoryEfficientAttentionCutlassOp
)


@cuda_only
@pytest.mark.parametrize("attn_bias_type", [None, xformers.ops.LowerTriangularMask])
@pytest.mark.parametrize(
    "dtype", list(xformers.ops.MemoryEfficientAttentionCutlassOp.SUPPORTED_DTYPES)
)
@pytest.mark.parametrize(
    "B_Mq_Mkv_H_K_Kv",
    shapes_cu_seqlen,
    ids=[
        f"{B},{max_q_len},{max_kv_len},{h},{k},{kv}"
        for (B, max_q_len, max_kv_len, h, k, kv) in shapes_cu_seqlen
    ],
)
def test_cu_seqlen_forward(
    B_Mq_Mkv_H_K_Kv,
    attn_bias_type,
    dtype,
):
    device = "cuda"
    batch_size, max_q_len, max_kv_len, num_heads, k, kv = B_Mq_Mkv_H_K_Kv
    op = xformers.ops.MemoryEfficientAttentionCutlassOp
    r = random.Random(max_q_len + k * kv)
    torch.manual_seed(r.randint(0, 128))

    all_q = []
    all_k = []
    all_v = []
    all_o = []
    cu_seqlen_q = [0]
    cu_seqlen_k = [0]
    scale = 3
    # Reduce batch size to speedup tests
    batch_size = min(batch_size, 20)

    for batch_id in range(batch_size):
        q_len = r.randint(1, max_q_len)
        kv_len = r.randint(1, max_kv_len)

        all_q.append(
            torch.randn((1, q_len, num_heads, k), device=device, dtype=dtype) * scale
        )
        all_k.append(
            torch.randn((1, kv_len, num_heads, k), device=device, dtype=dtype) * scale
        )
        all_v.append(
            torch.randn((1, kv_len, num_heads, kv), device=device, dtype=dtype) * scale
        )

        if batch_id == 0:
            if not op.supports(
                xformers.ops.AttentionOpDispatch.from_arguments(
                    query=all_q[-1], key=all_k[-1], value=all_v[-1]
                )
            ):
                pytest.skip("unsupported configuration")

        cu_seqlen_q += [cu_seqlen_q[-1] + q_len]
        cu_seqlen_k += [cu_seqlen_k[-1] + kv_len]

        attn_bias = None
        if attn_bias_type is not None:
            attn_bias = create_attn_bias(
                attn_bias_type,
                batch_size=num_heads,
                q_len=q_len,
                kv_len=kv_len,
                dtype=dtype,
                device=device,
            )
        all_o.append(ref_attention_bmhk(all_q[-1], all_k[-1], all_v[-1], attn_bias))

    out, _ = op.FORWARD_OPERATOR(
        torch.cat(all_q, dim=1),
        torch.cat(all_k, dim=1),
        torch.cat(all_v, dim=1),
        max_seqlen_q=max_q_len,
        cu_seqlens_q=torch.tensor(cu_seqlen_q, dtype=torch.int32, device=device),
        cu_seqlens_k=torch.tensor(cu_seqlen_k, dtype=torch.int32, device=device),
        compute_logsumexp=False,
        causal=attn_bias_type is xformers.ops.LowerTriangularMask,
    )
    ref = torch.cat(all_o, dim=1)
    assert_allclose(
        out.float(),
        ref,
        atol=op.FORWARD_ERROR_ATOL[dtype],
        rtol=op.FORWARD_ERROR_RTOL.get(dtype, 1e-5),
    )


@pytest.mark.parametrize("k_len", [5, 6, 32])
@pytest.mark.parametrize("batch_size", [1, 4])
@pytest.mark.parametrize("kv_len", [128, 512])
@pytest.mark.parametrize("q_len", [128, 512])
@pytest.mark.parametrize("device", _devices)
def test_key_query_all_ones(device, q_len, kv_len, batch_size, k_len):
    scale = 3
    query = torch.ones((batch_size, q_len, k_len), device=device)
    key = torch.ones((batch_size, kv_len, k_len), device=device)
    value = torch.randn((batch_size, kv_len, k_len), device=device) * scale

    out = xformers.ops.memory_efficient_attention(query, key, value)
    # this should be equivalent to the average over value
    ref = value.mean(1, keepdim=True).expand_as(query)

    assert_allclose(out, ref, atol=1e-5)


@pytest.mark.parametrize(
    "op_device_dtype_B_Mq_Mkv_H_K_Kv",
    _op_device_dtype_B_Mq_Mkv_H_K_Kv,
    ids=_op_device_dtype_B_Mq_Mkv_H_K_Kv_ids,
)
def test_logsumexp(op_device_dtype_B_Mq_Mkv_H_K_Kv):
    (
        op,
        device,
        dtype,
        batch_size,
        q_len,
        kv_len,
        h,
        k,
        kv,
    ) = op_device_dtype_B_Mq_Mkv_H_K_Kv
    if op.FORWARD_OPERATOR is None:
        return
    query, key, value, attn_bias = create_tensors(
        *op_device_dtype_B_Mq_Mkv_H_K_Kv, fmt="BMK"
    )

    if op is xformers.ops.MemoryEfficientAttentionCutlassOp:
        _, lse = op.FORWARD_OPERATOR(
            query.unsqueeze(2),
            key.unsqueeze(2),
            value.unsqueeze(2),
            max_seqlen_q=None,
            cu_seqlens_q=None,
            cu_seqlens_k=None,
            compute_logsumexp=True,
            causal=False,
        )
        lse = lse[:, 0, :]
    else:
        _, lse, _, _ = op.FORWARD_OPERATOR(query, key, value, True, None, 0.0)
    ref_lse = ((query.float() / k**0.5) @ key.float().transpose(-2, -1)).logsumexp(-1)

    assert_allclose(lse[:, : ref_lse.shape[1]], ref_lse, atol=2e-4)


@pytest.mark.parametrize("fmt", ["BMK", "BMHK"])
@pytest.mark.parametrize(
    "attn_bias_type", [None, xformers.ops.LowerTriangularMask, torch.Tensor]
)
@pytest.mark.parametrize("grad_out_contiguous", [False, True])
@pytest.mark.parametrize(
    "op_device_dtype_B_Mq_Mkv_H_K_Kv",
    _op_device_dtype_B_Mq_Mkv_H_K_Kv,
    ids=_op_device_dtype_B_Mq_Mkv_H_K_Kv_ids,
)
def test_backward(
    op_device_dtype_B_Mq_Mkv_H_K_Kv,
    grad_out_contiguous,
    attn_bias_type,
    fmt,
):
    (
        op,
        device,
        dtype,
        batch_size,
        q_len,
        kv_len,
        h,
        k,
        kv,
    ) = op_device_dtype_B_Mq_Mkv_H_K_Kv
    query, key, value, attn_bias = create_tensors(
        *op_device_dtype_B_Mq_Mkv_H_K_Kv, attn_bias_type=attn_bias_type, fmt=fmt
    )
<<<<<<< HEAD
=======
    qkv = None
>>>>>>> 4bc9ffb4

    if (
        fmt == "BMHK"
        and query.shape[3] == value.shape[3]
        and query.shape[1] == value.shape[1]
    ):
<<<<<<< HEAD
        c = torch.stack([query, key, value], 2)
        # bm3hk -> 3bmhk
        c = c.permute(2, 0, 1, 3, 4)
        query, key, value = c[0], c[1], c[2]
=======
        qkv = torch.stack([query, key, value], 2)
        qkv.requires_grad_(True)
        # bm3hk -> 3 x bmhk
        query, key, value = xformers.ops.unbind(qkv, 2)
>>>>>>> 4bc9ffb4
        assert not query.is_contiguous()

    query.requires_grad_(True)
    key.requires_grad_(True)
    value.requires_grad_(True)

    out = xformers.ops.memory_efficient_attention(query, key, value, attn_bias, op=op)

    grad_out = torch.ones_like(out)
    if grad_out_contiguous is False:
        grad_out = torch.tensor([1.0], device=device)[None, None, :].expand_as(out)

    out.backward(grad_out)
    del out

<<<<<<< HEAD
    grad_q = query.grad
    grad_k = key.grad
    grad_v = value.grad

    query.grad = None
    key.grad = None
    value.grad = None
=======
    grads = []
    if qkv is None:
        grads = [query.grad, key.grad, value.grad]
        query.grad = None
        key.grad = None
        value.grad = None
    else:
        grads = [qkv.grad]
        qkv.grad = None
>>>>>>> 4bc9ffb4

    ref = ref_attention(query, key, value, attn_bias)
    ref.backward(grad_out)
    del grad_out
    del ref

    atol = 2e-4 + 2e-6 * k * kv_len * math.sqrt(q_len)
    rtol = 1e-4
    if dtype is torch.half:
        atol = 5e-2
        rtol = 2e-2
        # TODO: Implement f32 accumulation for bw
        # Longer sequences mean we iterate more and errors accumulate
        atol *= 1.4 ** (max(q_len, kv_len) // 64)
    if dtype is torch.bfloat16:
        # I've seen (out=-1.9 and ref=-1.0 with flash)
        atol = 0.5
        rtol = 0.1
        # TODO: Implement f32 accumulation for bw
        # Longer sequences mean we iterate more and errors accumulate
        atol *= 1.4 ** (max(q_len, kv_len) // 64)

<<<<<<< HEAD
    # (for mypy)
    assert isinstance(query.grad, torch.Tensor)
    assert isinstance(key.grad, torch.Tensor)
    assert isinstance(value.grad, torch.Tensor)

    grad_qr = query.grad
    grad_kr = key.grad
    grad_vr = value.grad
    del query
    del key
    del value

    for name, calc_grad, ref_grad in [
        ("query", grad_q, grad_qr),
        ("key", grad_k, grad_kr),
        ("value", grad_v, grad_vr),
    ]:
=======
    grads_ref = []
    grads_name = []
    if qkv is None:
        assert isinstance(query.grad, torch.Tensor)
        assert isinstance(key.grad, torch.Tensor)
        assert isinstance(value.grad, torch.Tensor)
        grads_ref = [query.grad, key.grad, value.grad]
        grads_name = ["query", "key", "value"]
    else:
        assert isinstance(qkv.grad, torch.Tensor)
        grads_ref = [qkv.grad]
        grads_name = ["qkv"]
    del query
    del key
    del value
    del qkv

    for name, calc_grad, ref_grad in zip(grads_name, grads, grads_ref):
>>>>>>> 4bc9ffb4
        assert_allclose(calc_grad, ref_grad, name, atol=atol, rtol=rtol)


def _vec_binom_test(x, n, p):
    """
    vectorized implementation of scipy.stats.binom_test
    this makes our tests much faster
    reference: https://github.com/scipy/scipy/blob/v1.8.0/scipy/stats/_morestats.py#L2609-L2702
    """
    import numpy as np
    from scipy.stats import distributions

    x = np.atleast_1d(x)
    d = distributions.binom.pmf(x, n, p)[:, None]
    rerr = 1 + 1e-7
    # x < p * n case
    i = np.arange(np.ceil(p * n), n + 1)
    y = np.sum(distributions.binom.pmf(i, n, p) <= d * rerr, axis=1)
    pval1 = distributions.binom.cdf(x, n, p) + distributions.binom.sf(n - y, n, p)

    # other case
    i = np.arange(np.floor(p * n) + 1)
    y = np.sum(distributions.binom.pmf(i, n, p) <= d * rerr, axis=1)
    pval2 = distributions.binom.cdf(y - 1, n, p) + distributions.binom.sf(x - 1, n, p)

    pval = np.where(x < p * n, pval1, pval2)
    pval = np.minimum(1.0, pval)
    return pval


@cuda_only
@pytest.mark.parametrize("seed", [42, 124])
@pytest.mark.parametrize("p", [0.3, 0.7])
@pytest.mark.parametrize("k_len", [32])
@pytest.mark.parametrize("batch_size", [1, 2])
@pytest.mark.parametrize("kv_len", [3, 15, 32, 33])
@pytest.mark.parametrize("q_len", [2, 33])
@pytest.mark.parametrize("device", ["cuda"])
def test_dropout(device, q_len, kv_len, batch_size, k_len, p, seed):
    scale = 3
    query = torch.randn((batch_size, q_len, k_len), device=device) * scale
    key = torch.randn((batch_size, kv_len, k_len), device=device) * scale
    value = torch.randn((batch_size, kv_len, k_len), device=device) * scale

    attn_bias = None

    torch.manual_seed(seed)
    out = xformers.ops.memory_efficient_attention(query, key, value, attn_bias, p)

    torch.manual_seed(seed)
    out2 = xformers.ops.memory_efficient_attention(query, key, value, attn_bias, p)

    assert_allclose(out, out2)

    mask = torch.empty((batch_size, q_len, kv_len), device=device)

    torch.manual_seed(seed)
    mask = torch.ops.xformers._temp_dropout(mask, p)

    ref = ref_attention(query, key, value, attn_bias, mask, p)
    assert_allclose(out, ref, atol=2e-4), f"{(out - ref).abs().max()}"

    num_trials = 1000
    p_val_tol = 0.0001
    keep_prob = 1 - p
    masks = []
    for i in range(num_trials):
        mask = torch.ops.xformers._temp_dropout(mask, p)
        masks.append(mask.clone().cpu())
    masks = torch.stack(masks, dim=0)
    p_value = binom_test(masks.sum(), masks.numel(), p=keep_prob)
    assert p_value > p_val_tol, p_value
    masks = masks.sum(0).flatten()
    p_values = _vec_binom_test(masks, num_trials, p=keep_prob)
    assert all(p_values > p_val_tol)


@cuda_only
@pytest.mark.parametrize("p", [0.3, 0.7])
@pytest.mark.parametrize("k_len", [5, 6, 32])
@pytest.mark.parametrize("batch_size", [1, 2])
@pytest.mark.parametrize("kv_len", [3, 15, 32, 33])
@pytest.mark.parametrize("q_len", [2, 33])
@pytest.mark.parametrize("device", ["cuda"])
def test_dropout_backward(device, q_len, kv_len, batch_size, k_len, p):
    scale = 3
    query = torch.randn((batch_size, q_len, k_len), device=device) * scale
    key = torch.randn((batch_size, kv_len, k_len), device=device) * scale
    value = torch.randn((batch_size, kv_len, k_len), device=device) * scale

    query.requires_grad_(True)
    key.requires_grad_(True)
    value.requires_grad_(True)

    grad_out = torch.ones_like(query)

    attn_bias = None

    seed = 42
    torch.manual_seed(seed)
    out = xformers.ops.memory_efficient_attention(query, key, value, attn_bias, p)

    out.backward(grad_out)

    grad_q = query.grad
    grad_k = key.grad
    grad_v = value.grad

    query.grad = None
    key.grad = None
    value.grad = None

    mask = torch.empty((batch_size, q_len, kv_len), device=device)

    torch.manual_seed(seed)
    mask = torch.ops.xformers._temp_dropout(mask, p)

    ref = ref_attention(query, key, value, attn_bias, mask, p)
    ref.backward(grad_out)

    # there is some extra precision loss in the CPU implementation due to an
    # extra accumulation step in grad_q, which is not present in the CUDA
    # implementation
    atol = 5e-4 if device == "cuda" else 6e-4
    assert_allclose(grad_q, query.grad, "grad_q", atol=atol)
    assert_allclose(grad_k, key.grad, "grad_k", atol=atol)
    assert_allclose(grad_v, value.grad, "grad_v", atol=atol)


@pytest.mark.parametrize("k_len", [32])
@pytest.mark.parametrize("batch_size", [1])
@pytest.mark.parametrize("kv_len", [3 * 32])
@pytest.mark.parametrize("q_len", [3 * 32])
@pytest.mark.parametrize("device", _devices)
def test_memory_efficient_attention_full_block_masked(
    device, q_len, kv_len, batch_size, k_len
):
    scale = 3
    query = torch.randn((batch_size, q_len, k_len), device=device) * scale
    key = torch.randn((batch_size, kv_len, k_len), device=device) * scale
    value = torch.randn((batch_size, kv_len, k_len), device=device) * scale

    # in this case, most of the blocks in a row get masked
    attn_bias = torch.full((3, 32), float("-inf"), device=device)
    attn_bias[:2, :4] = 0
    attn_bias = attn_bias.flatten()[None, None, :].expand(1, q_len, -1)

    out = xformers.ops.memory_efficient_attention(query, key, value, attn_bias)
    ref = ref_attention(query, key, value, attn_bias)

    assert_allclose(out, ref, atol=2e-4)

    query.requires_grad_(True)
    key.requires_grad_(True)
    value.requires_grad_(True)

    grad_out = torch.ones_like(query)

    out = xformers.ops.memory_efficient_attention(query, key, value, attn_bias)
    out.backward(grad_out)

    grad_q = query.grad
    grad_k = key.grad
    grad_v = value.grad

    query.grad = None
    key.grad = None
    value.grad = None

    ref = ref_attention(query, key, value, attn_bias)
    ref.backward(grad_out)

    # there is some extra precision loss in the CPU implementation due to an
    # extra accumulation step in grad_q, which is not present in the CUDA
    # implementation
    atol = 5e-4 if device == "cuda" else 6e-4
    assert_allclose(grad_q, query.grad, "grad_q", atol=atol)
    assert_allclose(grad_k, key.grad, "grad_k", atol=atol)
    assert_allclose(grad_v, value.grad, "grad_v", atol=atol)


@pytest.mark.parametrize("contiguous", [True, False])
@pytest.mark.parametrize("dim", [0, 1, 2, 3, 4])
def test_unbind(dim: int, contiguous: bool):
    x = torch.randn([10, 20, 4, 10, 3])
    x2 = x.clone()

    if not contiguous:
        perm = list(range(x.ndim))
        random.Random(dim).shuffle(perm)
        # Let's hope we didn't pick identity
        x = x.permute(perm)
        x2 = x2.permute(perm)
    assert contiguous == x.is_contiguous()
    x.requires_grad_(True)
    x2.requires_grad_(True)

    # FW
    tensors = xformers.ops.unbind(x, dim)
    tensors2 = torch.unbind(x2, dim)
    assert len(tensors) == len(tensors2)
    for t1, t2 in zip(tensors, tensors2):
        assert torch.allclose(t1, t2)

    # BW
    grads = torch.unbind(torch.randn(x.shape), dim)
    zero = torch.zeros_like(tensors[0])
    loss1 = sum(((g * t) for (g, t) in zip(grads, tensors)), zero)
    loss2 = sum(((g * t) for (g, t) in zip(grads, tensors2)), zero)
    assert torch.allclose(loss1, loss2)
    g = torch.randn_like(loss1)
    loss1.backward(g)
    loss2.backward(g)
    assert torch.allclose(x.grad, x2.grad)


@pytest.mark.parametrize("contiguous", [True, False])
@pytest.mark.parametrize("dim", [0, 1, 2, 3, 4])
def test_unbind_get_stack_strides(dim: int, contiguous: bool):
    def not_stacked(t, d):
        return xformers.ops.get_stack_strides(t, d) is None

    x = torch.randn([10, 20, 4, 4, 3])
    ndim = x.ndim

    # Non-contiguous tensors
    if not contiguous:
        x = x.transpose(dim, (dim + 1) % ndim)
    assert contiguous == x.is_contiguous()

    tensors = xformers.ops.unbind(x, dim)
    tensors2 = torch.unbind(x.clone(), dim)

    for cat_dim in range(ndim):
        permute = list(range(ndim))
        permute.pop(dim)
        permute.insert(cat_dim, dim)
        x_permuted = x.permute(permute)
        assert not_stacked([tensors2[0], tensors[1]], cat_dim), "different storage"
        assert not_stacked(
            [tensors[0], tensors[1].clone()], cat_dim
        ), "different storage"

        def test_slice(s):
            slices = [slice(None) for _ in range(ndim)]
            slices[cat_dim] = s
            reference = x_permuted[tuple(slices)]
            stacked = xformers.ops.efficient_stack(tensors[s], cat_dim)
            assert (
                xformers.ops.get_stack_strides(tensors[s], cat_dim)
                == reference.stride()
            )
            assert torch.allclose(stacked, torch.stack(tensors2[s], cat_dim))
            assert stacked.storage().data_ptr() == tensors[0].storage().data_ptr()

        # tensors
        test_slice(slice(None))

        # tensors[1:]
        test_slice(slice(1, None))

        # tensors[:2]
        test_slice(slice(None, 2))

        # tensors[::2]
        test_slice(slice(None, None, 2))<|MERGE_RESOLUTION|>--- conflicted
+++ resolved
@@ -267,14 +267,8 @@
             c = c.permute(2, 0, 3, 1, 4).view([3, -1, q_len, k])
             query, key, value = c[0], c[1], c[2]
         else:
-<<<<<<< HEAD
-            # bm3hk -> 3bmhk
-            c = c.permute(2, 0, 1, 3, 4)
-            query, key, value = c[0], c[1], c[2]
-=======
             # bm3hk -> 3 x bmhk
             query, key, value = xformers.ops.unbind(c, 2)
->>>>>>> 4bc9ffb4
         assert not query.is_contiguous()
 
     out = xformers.ops.memory_efficient_attention(
@@ -476,27 +470,17 @@
     query, key, value, attn_bias = create_tensors(
         *op_device_dtype_B_Mq_Mkv_H_K_Kv, attn_bias_type=attn_bias_type, fmt=fmt
     )
-<<<<<<< HEAD
-=======
     qkv = None
->>>>>>> 4bc9ffb4
 
     if (
         fmt == "BMHK"
         and query.shape[3] == value.shape[3]
         and query.shape[1] == value.shape[1]
     ):
-<<<<<<< HEAD
-        c = torch.stack([query, key, value], 2)
-        # bm3hk -> 3bmhk
-        c = c.permute(2, 0, 1, 3, 4)
-        query, key, value = c[0], c[1], c[2]
-=======
         qkv = torch.stack([query, key, value], 2)
         qkv.requires_grad_(True)
         # bm3hk -> 3 x bmhk
         query, key, value = xformers.ops.unbind(qkv, 2)
->>>>>>> 4bc9ffb4
         assert not query.is_contiguous()
 
     query.requires_grad_(True)
@@ -512,15 +496,6 @@
     out.backward(grad_out)
     del out
 
-<<<<<<< HEAD
-    grad_q = query.grad
-    grad_k = key.grad
-    grad_v = value.grad
-
-    query.grad = None
-    key.grad = None
-    value.grad = None
-=======
     grads = []
     if qkv is None:
         grads = [query.grad, key.grad, value.grad]
@@ -530,7 +505,6 @@
     else:
         grads = [qkv.grad]
         qkv.grad = None
->>>>>>> 4bc9ffb4
 
     ref = ref_attention(query, key, value, attn_bias)
     ref.backward(grad_out)
@@ -553,25 +527,6 @@
         # Longer sequences mean we iterate more and errors accumulate
         atol *= 1.4 ** (max(q_len, kv_len) // 64)
 
-<<<<<<< HEAD
-    # (for mypy)
-    assert isinstance(query.grad, torch.Tensor)
-    assert isinstance(key.grad, torch.Tensor)
-    assert isinstance(value.grad, torch.Tensor)
-
-    grad_qr = query.grad
-    grad_kr = key.grad
-    grad_vr = value.grad
-    del query
-    del key
-    del value
-
-    for name, calc_grad, ref_grad in [
-        ("query", grad_q, grad_qr),
-        ("key", grad_k, grad_kr),
-        ("value", grad_v, grad_vr),
-    ]:
-=======
     grads_ref = []
     grads_name = []
     if qkv is None:
@@ -590,7 +545,6 @@
     del qkv
 
     for name, calc_grad, ref_grad in zip(grads_name, grads, grads_ref):
->>>>>>> 4bc9ffb4
         assert_allclose(calc_grad, ref_grad, name, atol=atol, rtol=rtol)
 
 
